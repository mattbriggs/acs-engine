package v20180331

import (
<<<<<<< HEAD
	"fmt"

	"github.com/imdario/mergo"
=======
	"github.com/imdario/mergo"
	"github.com/pkg/errors"
>>>>>>> 293adfda
)

// Merge existing ManagedCluster attribute into mc
func (mc *ManagedCluster) Merge(emc *ManagedCluster) error {

	// Merge properties.dnsPrefix
	if emc.Properties.DNSPrefix == "" {
		return errors.New("existing ManagedCluster expect properties.dnsPrefix not to be empty")
	}

	if mc.Properties.DNSPrefix == "" {
		mc.Properties.DNSPrefix = emc.Properties.DNSPrefix
	} else if mc.Properties.DNSPrefix != emc.Properties.DNSPrefix {
		return errors.Errorf("change dnsPrefix from %s to %s is not supported",
			emc.Properties.DNSPrefix,
			mc.Properties.DNSPrefix)
	}

	// Merge Properties.AgentPoolProfiles
	if mc.Properties.AgentPoolProfiles == nil {
		mc.Properties.AgentPoolProfiles = emc.Properties.AgentPoolProfiles
<<<<<<< HEAD
	}
	// Merge Properties.LinuxProfile
	if mc.Properties.LinuxProfile == nil {
		mc.Properties.LinuxProfile = emc.Properties.LinuxProfile
	}
	// Merge Properties.WindowsProfile
	if mc.Properties.WindowsProfile == nil {
		mc.Properties.WindowsProfile = emc.Properties.WindowsProfile
	}
	// Merge Properties.ServicePrincipalProfile
	if mc.Properties.ServicePrincipalProfile == nil {
		mc.Properties.ServicePrincipalProfile = emc.Properties.ServicePrincipalProfile
	}
	// Merge Properties.KubernetesVersion
	if mc.Properties.KubernetesVersion == "" {
		mc.Properties.KubernetesVersion = emc.Properties.KubernetesVersion
	}

	// Merge properties.enableRBAC
	if emc.Properties.EnableRBAC == nil {
		return fmt.Errorf("existing ManagedCluster expect properties.enableRBAC not to be nil")
=======
>>>>>>> 293adfda
	}
	// Merge Properties.LinuxProfile
	if mc.Properties.LinuxProfile == nil {
		mc.Properties.LinuxProfile = emc.Properties.LinuxProfile
	}
	// Merge Properties.WindowsProfile
	if mc.Properties.WindowsProfile == nil {
		mc.Properties.WindowsProfile = emc.Properties.WindowsProfile
	}
	// Merge Properties.ServicePrincipalProfile
	if mc.Properties.ServicePrincipalProfile == nil {
		mc.Properties.ServicePrincipalProfile = emc.Properties.ServicePrincipalProfile
	}
	// Merge Properties.KubernetesVersion
	if mc.Properties.KubernetesVersion == "" {
		mc.Properties.KubernetesVersion = emc.Properties.KubernetesVersion
	}

	if mc.Properties.NetworkProfile == nil {
		// For update scenario, the default behavior is to use existing behavior
		mc.Properties.NetworkProfile = emc.Properties.NetworkProfile
	}

	if emc.Properties.AADProfile != nil {
		if mc.Properties.AADProfile == nil {
			mc.Properties.AADProfile = &AADProfile{}
		}
		if err := mergo.Merge(mc.Properties.AADProfile,
			*emc.Properties.AADProfile); err != nil {
			return err
		}
	}
	return nil
}<|MERGE_RESOLUTION|>--- conflicted
+++ resolved
@@ -1,14 +1,8 @@
 package v20180331
 
 import (
-<<<<<<< HEAD
-	"fmt"
-
-	"github.com/imdario/mergo"
-=======
 	"github.com/imdario/mergo"
 	"github.com/pkg/errors"
->>>>>>> 293adfda
 )
 
 // Merge existing ManagedCluster attribute into mc
@@ -30,30 +24,6 @@
 	// Merge Properties.AgentPoolProfiles
 	if mc.Properties.AgentPoolProfiles == nil {
 		mc.Properties.AgentPoolProfiles = emc.Properties.AgentPoolProfiles
-<<<<<<< HEAD
-	}
-	// Merge Properties.LinuxProfile
-	if mc.Properties.LinuxProfile == nil {
-		mc.Properties.LinuxProfile = emc.Properties.LinuxProfile
-	}
-	// Merge Properties.WindowsProfile
-	if mc.Properties.WindowsProfile == nil {
-		mc.Properties.WindowsProfile = emc.Properties.WindowsProfile
-	}
-	// Merge Properties.ServicePrincipalProfile
-	if mc.Properties.ServicePrincipalProfile == nil {
-		mc.Properties.ServicePrincipalProfile = emc.Properties.ServicePrincipalProfile
-	}
-	// Merge Properties.KubernetesVersion
-	if mc.Properties.KubernetesVersion == "" {
-		mc.Properties.KubernetesVersion = emc.Properties.KubernetesVersion
-	}
-
-	// Merge properties.enableRBAC
-	if emc.Properties.EnableRBAC == nil {
-		return fmt.Errorf("existing ManagedCluster expect properties.enableRBAC not to be nil")
-=======
->>>>>>> 293adfda
 	}
 	// Merge Properties.LinuxProfile
 	if mc.Properties.LinuxProfile == nil {
