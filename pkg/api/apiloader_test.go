--- conflicted
+++ resolved
@@ -212,8 +212,6 @@
 			})
 		})
 	})
-<<<<<<< HEAD
-=======
 }
 
 func TestLoadContainerServiceWithNilProperties(t *testing.T) {
@@ -241,5 +239,4 @@
 	if err.Error() != expectedMsg {
 		t.Errorf("Expected error with message %s but got %s", expectedMsg, err.Error())
 	}
->>>>>>> 293adfda
 }