--- conflicted
+++ resolved
@@ -186,7 +186,6 @@
 				return fmt.Errorf("unknown availability profile type '%s' for agent pool '%s'.  Specify either %s, or %s", agentPoolProfile.AvailabilityProfile, agentPoolProfile.Name, AvailabilitySet, VirtualMachineScaleSets)
 			}
 		}
-<<<<<<< HEAD
 		switch agentPoolProfile.StorageProfile {
 		case StorageAccount:
 		case ManagedDisks:
@@ -197,8 +196,7 @@
 			}
 		}
 		/* this switch statement is left to protect newly added orchestrators until they support Managed Disks*/
-=======
->>>>>>> c7361660
+
 		if agentPoolProfile.StorageProfile == ManagedDisks {
 			switch a.OrchestratorProfile.OrchestratorType {
 			case DCOS:
@@ -207,11 +205,8 @@
 			case DCOS187:
 			case DCOS188:
 			case Swarm:
-<<<<<<< HEAD
 			case Kubernetes:
-=======
 			case SwarmMode:
->>>>>>> c7361660
 			default:
 				return fmt.Errorf("HA volumes are currently unsupported for Orchestrator %s", a.OrchestratorProfile.OrchestratorType)
 			}
