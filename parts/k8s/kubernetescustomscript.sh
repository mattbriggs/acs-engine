--- conflicted
+++ resolved
@@ -75,12 +75,8 @@
 fi
 
 function testOutboundConnection() {
-<<<<<<< HEAD
     echo "TODO: find a way to verify outside connection in azure stack"
-    # retrycmd_if_failure 120 1 20 nc -v 8.8.8.8 53 || retrycmd_if_failure 120 1 20 nc -v 8.8.4.4 53 || exit $ERR_OUTBOUND_CONN_FAIL
-=======
-    retrycmd_if_failure 20 1 3 nc -v 8.8.8.8 53 || retrycmd_if_failure 20 1 3 nc -v 8.8.4.4 53 || exit $ERR_OUTBOUND_CONN_FAIL
->>>>>>> 293adfda
+    #retrycmd_if_failure 20 1 3 nc -v 8.8.8.8 53 || retrycmd_if_failure 20 1 3 nc -v 8.8.4.4 53 || exit $ERR_OUTBOUND_CONN_FAIL
 }
 
 function waitForCloudInit() {
@@ -179,30 +175,19 @@
 }
 
 function installDeps() {
-<<<<<<< HEAD
-    echo `date`,`hostname`, apt-get_update_begin>>/opt/m
-    apt_get_update || exit $ERR_APT_INSTALL_TIMEOUT
-=======
     retrycmd_if_failure_no_stats 20 1 5 curl -fsSL https://packages.microsoft.com/config/ubuntu/16.04/packages-microsoft-prod.deb > /tmp/packages-microsoft-prod.deb || exit $ERR_MS_PROD_DEB_DOWNLOAD_TIMEOUT
     retrycmd_if_failure 60 5 10 dpkg -i /tmp/packages-microsoft-prod.deb || exit $ERR_MS_PROD_DEB_PKG_ADD_FAIL
     echo `date`,`hostname`, apt-get_update_begin>>/opt/m
     apt_get_update || exit $ERR_APT_UPDATE_TIMEOUT
->>>>>>> 293adfda
     echo `date`,`hostname`, apt-get_update_end>>/opt/m
     # make sure walinuxagent doesn't get updated in the middle of running this script
     retrycmd_if_failure 20 5 30 apt-mark hold walinuxagent || exit $ERR_HOLD_WALINUXAGENT
     # See https://github.com/kubernetes/kubernetes/blob/master/build/debian-hyperkube-base/Dockerfile#L25-L44
-<<<<<<< HEAD
-    apt_get_install 20 30 300 apt-transport-https ca-certificates iptables iproute2 socat util-linux mount ebtables ethtool init-system-helpers nfs-common ceph-common conntrack glusterfs-client ipset jq || exit $ERR_APT_INSTALL_TIMEOUT
-=======
     apt_get_install 20 30 300 apt-transport-https ca-certificates iptables iproute2 ebtables socat util-linux mount ethtool init-system-helpers nfs-common ceph-common conntrack glusterfs-client ipset jq cgroup-lite git pigz xz-utils blobfuse fuse cifs-utils || exit $ERR_APT_INSTALL_TIMEOUT
->>>>>>> 293adfda
     systemctlEnableAndStart rpcbind
     systemctlEnableAndStart rpc-statd
 }
 
-<<<<<<< HEAD
-=======
 function installFlexVolDrivers() {
     PLUGIN_DIR=/etc/kubernetes/volumeplugins
     # install blobfuse flexvolume driver
@@ -217,7 +202,6 @@
     chmod a+x $SMB_DIR/smb
 }
 
->>>>>>> 293adfda
 function installDocker() {
     retrycmd_if_failure_no_stats 20 1 5 curl -fsSL https://aptdocker.azureedge.net/gpg > /tmp/aptdocker.gpg || exit $ERR_DOCKER_KEY_DOWNLOAD_TIMEOUT
     retrycmd_if_failure 10 5 10 apt-key add /tmp/aptdocker.gpg || exit $ERR_DOCKER_APT_KEY_TIMEOUT
@@ -590,7 +574,6 @@
     $CUSTOM_SEARCH_DOMAIN_SCRIPT > /opt/azure/containers/setup-custom-search-domain.log 2>&1 || exit $ERR_CUSTOM_SEARCH_DOMAINS_FAIL
 fi
 
-<<<<<<< HEAD
 echo `date`,`hostname`, RunCmdCompleted>>/opt/m
 
 if [[ $OS == $UBUNTU_OS_NAME ]]; then
@@ -601,17 +584,12 @@
 fi
 
 installDeps
-installDocker
-runAptDaily
-=======
-installDeps
 
 if [[ "$CONTAINER_RUNTIME" == "docker" ]]; then
     installDocker
     ensureDocker
 fi
 
->>>>>>> 293adfda
 configureK8s
 
 configNetworkPlugin
