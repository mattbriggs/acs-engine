--- conflicted
+++ resolved
@@ -1,187 +1,3 @@
-<<<<<<< HEAD
-apiVersion: v1
-kind: ServiceAccount
-metadata:
-  name: kube-dns
-  namespace: kube-system
-  labels:
-    kubernetes.io/cluster-service: "true"
-    addonmanager.kubernetes.io/mode: Reconcile
----
-apiVersion: v1
-kind: Service
-metadata:
-  labels:
-    k8s-app: kube-dns
-    kubernetes.io/cluster-service: "true"
-    kubernetes.io/name: KubeDNS
-  name: kube-dns
-  namespace: kube-system
-spec:
-  clusterIP: <kubeDNSServiceIP>
-  ports:
-  - name: dns
-    port: 53
-    protocol: UDP
-  - name: dns-tcp
-    port: 53
-    protocol: TCP
-  selector:
-    k8s-app: kube-dns
----
-apiVersion: apps/v1beta1
-kind: Deployment
-metadata:
-  labels:
-    kubernetes.io/cluster-service: "true"
-    k8s-app: kube-dns
-    version: v20
-  name: kube-dns-v20
-  namespace: kube-system
-spec:
-  replicas: 2
-  selector:
-    matchLabels:
-      k8s-app: kube-dns
-      version: v20
-  template:
-    metadata:
-      annotations:
-        scheduler.alpha.kubernetes.io/critical-pod: ""
-      labels:
-        k8s-app: kube-dns
-        kubernetes.io/cluster-service: "true"
-        version: v20
-    spec:
-      affinity:
-        podAntiAffinity:
-          preferredDuringSchedulingIgnoredDuringExecution:
-          - weight: 100
-            podAffinityTerm:
-              labelSelector:
-                matchExpressions:
-                - key: k8s-app
-                  operator: In
-                  values:
-                  - kube-dns
-              topologyKey: kubernetes.io/hostname
-      tolerations:
-      - key: CriticalAddonsOnly
-        operator: Exists
-      volumes:
-      - name: kube-dns-config
-        configMap:
-          name: kube-dns
-          optional: true
-      - hostPath:
-          path: "/etc/ssl/certs"
-        name: ssl-certs-host
-      containers:
-      - args:
-        - "--domain=<kubernetesKubeletClusterDomain>."
-        - "--dns-port=10053"
-        - "--v=2"
-        - "--config-dir=/kube-dns-config"
-        image: <kubernetesKubeDNSSpec>
-        livenessProbe:
-          failureThreshold: 5
-          httpGet:
-            path: "/healthz-kubedns"
-            port: 8080
-            scheme: HTTP
-          initialDelaySeconds: 60
-          successThreshold: 1
-          timeoutSeconds: 5
-        name: kubedns
-        ports:
-        - containerPort: 10053
-          name: dns-local
-          protocol: UDP
-        - containerPort: 10053
-          name: dns-tcp-local
-          protocol: TCP
-        readinessProbe:
-          httpGet:
-            path: "/readiness"
-            port: 8081
-            scheme: HTTP
-          initialDelaySeconds: 30
-          timeoutSeconds: 5
-        resources:
-          limits:
-            memory: 170Mi
-          requests:
-            cpu: 100m
-            memory: 70Mi
-        volumeMounts:
-        - name: kube-dns-config
-          mountPath: /kube-dns-config
-        - mountPath: "/etc/ssl/certs"
-          name: ssl-certs-host
-          readOnly: true
-      - args:
-        - "-v=2"
-        - "-logtostderr"
-        - "-configDir=/kube-dns-config"
-        - "-restartDnsmasq=true"
-        - "--"
-        - "-k"
-        - "--cache-size=1000"
-        - "--no-resolv"
-        - "--server=127.0.0.1#10053"
-        - "--server=/in-addr.arpa/127.0.0.1#10053"
-        - "--server=/ip6.arpa/127.0.0.1#10053"
-        - "--log-facility=-"
-        image: <kubernetesDNSMasqSpec>
-        name: dnsmasq
-        ports:
-        - containerPort: 53
-          name: dns
-          protocol: UDP
-        - containerPort: 53
-          name: dns-tcp
-          protocol: TCP
-        volumeMounts:
-        - mountPath: /kube-dns-config
-          name: kube-dns-config
-        - mountPath: "/etc/ssl/certs"
-          name: ssl-certs-host
-          readOnly: true
-      - args:
-        - "--cmd=nslookup kubernetes.default.svc.<kubernetesKubeletClusterDomain> 127.0.0.1 >/dev/null"
-        - "--url=/healthz-dnsmasq"
-        - "--cmd=nslookup kubernetes.default.svc.<kubernetesKubeletClusterDomain> 127.0.0.1:10053 >/dev/null"
-        - "--url=/healthz-kubedns"
-        - "--port=8080"
-        - "--quiet"
-        image: <kubernetesExecHealthzSpec>
-        livenessProbe:
-          failureThreshold: 5
-          httpGet:
-            path: "/healthz-dnsmasq"
-            port: 8080
-            scheme: HTTP
-          initialDelaySeconds: 60
-          successThreshold: 1
-          timeoutSeconds: 5
-        name: healthz
-        ports:
-        - containerPort: 8080
-          protocol: TCP
-        resources:
-          limits:
-            memory: 50Mi
-          requests:
-            cpu: 10m
-            memory: 50Mi
-        volumeMounts:
-        - mountPath: "/etc/ssl/certs"
-          name: ssl-certs-host
-          readOnly: true
-      dnsPolicy: Default
-      serviceAccountName: kube-dns
-      nodeSelector:
-=======
 # Copyright 2016 The Kubernetes Authors.
 #
 # Licensed under the Apache License, Version 2.0 (the "License");
@@ -276,6 +92,9 @@
         configMap:
           name: kube-dns
           optional: true
+      - name: ssl-certs-host
+        hostPath:
+          path: "/etc/ssl/certs"
       containers:
       - name: kubedns
         image: <kubernetesKubeDNSSpec>
@@ -328,6 +147,9 @@
         volumeMounts:
         - name: kube-dns-config
           mountPath: /kube-dns-config
+        - name: ssl-certs-host
+          mountPath: "/etc/ssl/certs"
+          readOnly: true
       - name: dnsmasq
         image: <kubernetesDNSMasqSpec>
         livenessProbe:
@@ -367,6 +189,9 @@
         volumeMounts:
         - name: kube-dns-config
           mountPath: /etc/k8s/dns/dnsmasq-nanny
+        - name: ssl-certs-host
+          mountPath: "/etc/ssl/certs"
+          readOnly: true
       - name: sidecar
         image: <kubernetesDNSSidecarSpec>
         livenessProbe:
@@ -394,5 +219,4 @@
       dnsPolicy: Default  # Don't use cluster DNS.
       serviceAccountName: kube-dns
       nodeSelector:
->>>>>>> 293adfda
         beta.kubernetes.io/os: linux