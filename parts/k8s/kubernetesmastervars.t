--- conflicted
+++ resolved
@@ -200,12 +200,8 @@
   {{end}}
     "masterOffset": "[parameters('masterOffset')]",
 {{end}}
-<<<<<<< HEAD
     "apiVersionDefault": "2015-06-15",
-=======
-    "apiVersionDefault": "2016-03-30",
     "apiVersionAcceleratedNetworking": "2018-04-01",
->>>>>>> 293adfda
     "apiVersionLinkDefault": "2015-01-01",
     "locations": [
          "[resourceGroup().location]",
