package cmd

import (
<<<<<<< HEAD
	"fmt"
	"os"
	"path"
	"strings"
=======
	"os"
>>>>>>> 293adfda

	"github.com/Azure/acs-engine/pkg/armhelpers"
	"github.com/Azure/go-autorest/autorest/azure"
	"github.com/pkg/errors"
	uuid "github.com/satori/go.uuid"
	log "github.com/sirupsen/logrus"
	"github.com/spf13/cobra"
	flag "github.com/spf13/pflag"
)

const (
	rootName             = "acs-engine"
	rootShortDescription = "ACS-Engine deploys and manages container orchestrators in Azure"
	rootLongDescription  = "ACS-Engine deploys and manages Kubernetes, OpenShift, Swarm Mode, and DC/OS clusters in Azure"
)

var (
	debug bool
)

// NewRootCmd returns the root command for ACS-Engine.
func NewRootCmd() *cobra.Command {
	rootCmd := &cobra.Command{
		Use:   rootName,
		Short: rootShortDescription,
		Long:  rootLongDescription,
		PersistentPreRun: func(cmd *cobra.Command, args []string) {
			if debug {
				log.SetLevel(log.DebugLevel)
			}
		},
	}

	p := rootCmd.PersistentFlags()
	p.BoolVar(&debug, "debug", false, "enable verbose debug logs")

	rootCmd.AddCommand(newVersionCmd())
	rootCmd.AddCommand(newGenerateCmd())
	rootCmd.AddCommand(newDeployCmd())
	rootCmd.AddCommand(newOrchestratorsCmd())
	rootCmd.AddCommand(newUpgradeCmd())
	rootCmd.AddCommand(newScaleCmd())
	rootCmd.AddCommand(newDcosUpgradeCmd())
	rootCmd.AddCommand(getCompletionCmd(rootCmd))

	return rootCmd
}

type authArgs struct {
	RawAzureEnvironment string
	rawSubscriptionID   string
	SubscriptionID      uuid.UUID
	AuthMethod          string
	rawClientID         string

	ClientID        uuid.UUID
	ClientSecret    string
	CertificatePath string
	PrivateKeyPath  string
	language        string
}

func addAuthFlags(authArgs *authArgs, f *flag.FlagSet) {
	f.StringVar(&authArgs.RawAzureEnvironment, "azure-env", "AzurePublicCloud", "the target Azure cloud")
	f.StringVar(&authArgs.rawSubscriptionID, "subscription-id", "", "azure subscription id (required)")
	f.StringVar(&authArgs.AuthMethod, "auth-method", "device", "auth method (default:`device`, `client_secret`, `client_certificate`)")
	f.StringVar(&authArgs.rawClientID, "client-id", "", "client id (used with --auth-method=[client_secret|client_certificate])")
	f.StringVar(&authArgs.ClientSecret, "client-secret", "", "client secret (used with --auth-mode=client_secret)")
	f.StringVar(&authArgs.CertificatePath, "certificate-path", "", "path to client certificate (used with --auth-method=client_certificate)")
	f.StringVar(&authArgs.PrivateKeyPath, "private-key-path", "", "path to private key (used with --auth-method=client_certificate)")
	f.StringVar(&authArgs.language, "language", "en-us", "language to return error messages in")
}

func (authArgs *authArgs) validateAuthArgs() error {
	authArgs.ClientID, _ = uuid.FromString(authArgs.rawClientID)
	authArgs.SubscriptionID, _ = uuid.FromString(authArgs.rawSubscriptionID)

	if authArgs.AuthMethod == "client_secret" {
		if authArgs.ClientID.String() == "00000000-0000-0000-0000-000000000000" || authArgs.ClientSecret == "" {
			return errors.New(`--client-id and --client-secret must be specified when --auth-method="client_secret"`)
		}
		// try parse the UUID
	} else if authArgs.AuthMethod == "client_certificate" {
		if authArgs.ClientID.String() == "00000000-0000-0000-0000-000000000000" || authArgs.CertificatePath == "" || authArgs.PrivateKeyPath == "" {
			return errors.New(`--client-id and --certificate-path, and --private-key-path must be specified when --auth-method="client_certificate"`)
		}
	}

	if authArgs.SubscriptionID.String() == "00000000-0000-0000-0000-000000000000" {
		return errors.New("--subscription-id is required (and must be a valid UUID)")
	}
	log.Infoln(fmt.Sprintf("AzureEnvironment: %s", authArgs.RawAzureEnvironment))
	_, err := azure.EnvironmentFromName(authArgs.RawAzureEnvironment)
	if err != nil {
		return errors.New("failed to parse --azure-env as a valid target Azure cloud environment")
	}
	return nil
}

func (authArgs *authArgs) getClient() (*armhelpers.AzureClient, error) {
	var client *armhelpers.AzureClient
	env, err := azure.EnvironmentFromName(authArgs.RawAzureEnvironment)
	if err != nil {
		return nil, err
	}
	switch authArgs.AuthMethod {
	case "device":
		if strings.EqualFold(authArgs.RawAzureEnvironment, "AzureStackCloud") {
			log.Fatal("--auth-method is not a valid auth method for AzureStackCloud.")
		}
		client, err = armhelpers.NewAzureClientWithDeviceAuth(env, authArgs.SubscriptionID.String())
	case "client_secret":
		client, err = armhelpers.NewAzureClientWithClientSecret(env, authArgs.SubscriptionID.String(), authArgs.ClientID.String(), authArgs.ClientSecret)
	case "client_certificate":
		client, err = armhelpers.NewAzureClientWithClientCertificateFile(env, authArgs.SubscriptionID.String(), authArgs.ClientID.String(), authArgs.CertificatePath, authArgs.PrivateKeyPath)
	default:
		return nil, errors.Errorf("--auth-method: ERROR: method unsupported. method=%q", authArgs.AuthMethod)
	}
	if err != nil {
		return nil, err
	}
	err = client.EnsureProvidersRegistered(authArgs.SubscriptionID.String())
	if err != nil {
		return nil, err
	}
	client.AddAcceptLanguages([]string{authArgs.language})
	return client, nil
}

<<<<<<< HEAD
func writeCloudProfile(dir string, file string, dc *deployCmd) error {
	if _, err := os.Stat(dir); os.IsNotExist(err) {
		if e := os.MkdirAll(dir, 0700); e != nil {
			fmt.Printf("Error [MkdirAll %s] : %v\n", dir, e)
			return e
		}
	}

	path := path.Join(dir, file)
	log.Infoln(fmt.Sprintf("Writing cloud profile to: %s", path))

	f, err := os.OpenFile(path, os.O_CREATE|os.O_RDWR, 0666)
	if err != nil {
		fmt.Printf("Error [OpenFile %s] : %v\n", file, err)
		return err
	}
	defer f.Close()

	// Build content for the file
	content := `{
    "name": "` + dc.containerService.Properties.CloudProfile.Name + `",
	"managementPortalURL": "` + dc.containerService.Properties.CloudProfile.ManagementPortalURL + `",
	"publishSettingsURL": "` + dc.containerService.Properties.CloudProfile.PublishSettingsURL + `",
	"serviceManagementEndpoint": "` + dc.containerService.Properties.CloudProfile.ServiceManagementEndpoint + `",
	"resourceManagerEndpoint": "` + dc.containerService.Properties.CloudProfile.ResourceManagerEndpoint + `",
	"activeDirectoryEndpoint": "` + dc.containerService.Properties.CloudProfile.ActiveDirectoryEndpoint + `",
	"galleryEndpoint": "` + dc.containerService.Properties.CloudProfile.GalleryEndpoint + `",
	"keyVaultEndpoint": "` + dc.containerService.Properties.CloudProfile.KeyVaultEndpoint + `",
	"graphEndpoint": "` + dc.containerService.Properties.CloudProfile.GraphEndpoint + `",
	"storageEndpointSuffix": "` + dc.containerService.Properties.CloudProfile.StorageEndpointSuffix + `",
	"sQLDatabaseDNSSuffix": "` + dc.containerService.Properties.CloudProfile.SQLDatabaseDNSSuffix + `",
	"trafficManagerDNSSuffix": "` + dc.containerService.Properties.CloudProfile.TrafficManagerDNSSuffix + `",
	"keyVaultDNSSuffix": "` + dc.containerService.Properties.CloudProfile.KeyVaultDNSSuffix + `",
	"serviceBusEndpointSuffix": "` + dc.containerService.Properties.CloudProfile.ServiceBusEndpointSuffix + `",
	"serviceManagementVMDNSSuffix": "` + dc.containerService.Properties.CloudProfile.ServiceManagementVMDNSSuffix + `",
	"resourceManagerVMDNSSuffix": "` + dc.containerService.Properties.CloudProfile.ResourceManagerVMDNSSuffix + `",
	"containerRegistryDNSSuffix": "` + dc.containerService.Properties.CloudProfile.ContainerRegistryDNSSuffix + `"
    }`

	if _, err = f.Write([]byte(content)); err != nil {
		fmt.Printf("Error [Write %s] : %v\n", file, err)
	}

	os.Setenv("AZURE_ENVIRONMENT_FILEPATH", path)

	return nil
=======
func getCompletionCmd(root *cobra.Command) *cobra.Command {
	var completionCmd = &cobra.Command{
		Use:   "completion",
		Short: "Generates bash completion scripts",
		Long: `To load completion run

	source <(acs-engine completion)

	To configure your bash shell to load completions for each session, add this to your bashrc

	# ~/.bashrc or ~/.profile
	source <(acs-engine completion)
	`,
		Run: func(cmd *cobra.Command, args []string) {
			root.GenBashCompletion(os.Stdout)
		},
	}
	return completionCmd
>>>>>>> 293adfda
}<|MERGE_RESOLUTION|>--- conflicted
+++ resolved
@@ -1,14 +1,10 @@
 package cmd
 
 import (
-<<<<<<< HEAD
 	"fmt"
 	"os"
 	"path"
 	"strings"
-=======
-	"os"
->>>>>>> 293adfda
 
 	"github.com/Azure/acs-engine/pkg/armhelpers"
 	"github.com/Azure/go-autorest/autorest/azure"
@@ -138,7 +134,6 @@
 	return client, nil
 }
 
-<<<<<<< HEAD
 func writeCloudProfile(dir string, file string, dc *deployCmd) error {
 	if _, err := os.Stat(dir); os.IsNotExist(err) {
 		if e := os.MkdirAll(dir, 0700); e != nil {
@@ -185,7 +180,8 @@
 	os.Setenv("AZURE_ENVIRONMENT_FILEPATH", path)
 
 	return nil
-=======
+}
+
 func getCompletionCmd(root *cobra.Command) *cobra.Command {
 	var completionCmd = &cobra.Command{
 		Use:   "completion",
@@ -204,5 +200,4 @@
 		},
 	}
 	return completionCmd
->>>>>>> 293adfda
 }